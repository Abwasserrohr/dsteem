import 'mocha'
import * as assert from 'assert'

import {Client, Asset, Transaction, PrivateKey} from './../src/index-node'
import {getTestnetAccounts, randomString, agent, TEST_NODE} from './common'

describe('database api', function() {
    this.slow(500)
    this.timeout(20 * 1000)

    const client = Client.testnet({agent})
    let serverConfig: {[key: string]: boolean | string | number}
    const liveClient = new Client(TEST_NODE, {agent})

    let acc: {username: string, posting: string, active: string}
    before(async function() {
        [acc] = await getTestnetAccounts()
    })

    it('getDynamicGlobalProperties', async function() {
        const result = await liveClient.database.getDynamicGlobalProperties()
        assert.deepEqual(Object.keys(result), [
            'head_block_number', 'head_block_id', 'time', 'current_witness',
            'total_pow', 'num_pow_witnesses', 'virtual_supply', 'current_supply',
            'confidential_supply', 'current_sbd_supply', 'confidential_sbd_supply',
            'total_vesting_fund_steem', 'total_vesting_shares', 'total_reward_fund_steem',
            'total_reward_shares2', 'pending_rewarded_vesting_shares', 'pending_rewarded_vesting_steem',
            'sbd_interest_rate', 'sbd_print_rate', 'maximum_block_size', 'current_aslot',
            'recent_slots_filled', 'participation_count', 'last_irreversible_block_num',
<<<<<<< HEAD
            'vote_power_reserve_rate', 'delegation_return_period', 'reverse_auction_seconds',
            'sbd_stop_percent', 'sbd_start_percent', 'average_block_size',
            'current_reserve_ratio', 'max_virtual_bandwidth'
=======
            'vote_power_reserve_rate', 'average_block_size', 'current_reserve_ratio',
            'max_virtual_bandwidth'
>>>>>>> 4ec4564d
        ])
    })

    it('getConfig', async function() {
        const result = await client.database.getConfig()
        const r = (key: string) => result['STEEM_'+key]
        serverConfig = result
        // also test some assumptions made throughout the code
        const conf = await liveClient.database.getConfig()
        assert.equal(r('CREATE_ACCOUNT_WITH_STEEM_MODIFIER'), 30)
        assert.equal(r('CREATE_ACCOUNT_DELEGATION_RATIO'), 5)
        assert.equal(r('100_PERCENT'), 10000)
        assert.equal(r('1_PERCENT'), 100)

        const version = await client.call('database_api', 'get_version', {})
        assert.equal(version['chain_id'], client.options.chainId)
    })

    it('getBlockHeader', async function() {
        const result = await client.database.getBlockHeader(1)
        assert.equal('0000000000000000000000000000000000000000', result.previous)
    })

    it('getBlock', async function() {
        const result = await client.database.getBlock(1)
        assert.equal('0000000000000000000000000000000000000000', result.previous)
        assert.equal(
            serverConfig['STEEM_INIT_PUBLIC_KEY_STR'],
            result.signing_key
        )
    })

    /*
    // TODO: disabled for steem#2936
    it('getOperations', async function() {
        const result = await liveClient.database.getOperations(1)
        assert.equal(result.length, 1)
        assert.equal(result[0].op[0], 'producer_reward')
    })
    */

    it('getDiscussions', async function() {
        const r1 = await liveClient.database.getDiscussions('comments', {
            start_author: 'almost-digital',
            start_permlink: 're-pal-re-almost-digital-dsteem-a-strongly-typed-steem-client-library-20170702t131034262z',
            tag: 'almost-digital',
            limit: 1,
        })
        assert.equal(r1.length, 1)
        assert.equal(r1[0].body, '☀️heroin for programmers')
    })

    it('getTransaction', async function() {
        const tx = await liveClient.database.getTransaction({id: 'c20a84c8a12164e1e0750f0ee5d3c37214e2f073', block_num: 13680277})
        assert.deepEqual(tx.signatures, ['201e02e8daa827382b1a3aefb6809a4501eb77aa813b705be4983d50d74c66432529601e5ae43981dcba2a7e171de5fd75be2e1820942260375d2daf647df2ccaa'])
        try {
            await client.database.getTransaction({id: 'c20a84c8a12164e1e0750f0ee5d3c37214e2f073', block_num: 1})
            assert(false, 'should not be reached')
        } catch (error) {
            assert.equal(error.message, 'Unable to find transaction c20a84c8a12164e1e0750f0ee5d3c37214e2f073 in block 1')
        }
    })

    it('getChainProperties', async function() {
        const props = await liveClient.database.getChainProperties()
        assert.equal(Asset.from(props.account_creation_fee).symbol, 'STEEM')
    })

    it('getCurrentMedianHistoryPrice', async function() {
        const price = await liveClient.database.getCurrentMedianHistoryPrice()
        assert.equal(Asset.from(price.base).symbol, 'SBD')
        assert.equal(price.quote.symbol, 'STEEM')
    })

    it('getVestingDelegations', async function() {
        this.slow(5 * 1000)
        const [delegation] = await liveClient.database.getVestingDelegations('steem', '', 1)
        assert.equal(delegation.delegator, 'steem')
        assert.equal(typeof delegation.id, 'number')
        assert.equal(Asset.from(delegation.vesting_shares).symbol, 'VESTS')
    })

    it('verifyAuthority', async function() {
        this.slow(5 * 1000)
        const tx: Transaction = {
            ref_block_num: 0,
            ref_block_prefix: 0,
            expiration: '2000-01-01T00:00:00',
            operations: [['custom_json', {
                required_auths: [],
                required_posting_auths: [acc.username],
                id: 'rpc-params',
                json: '{"foo": "bar"}'
            }]],
            'extensions': [],
        }
        const key = PrivateKey.fromString(acc.posting)
        const stx = client.broadcast.sign(tx, key)
        const rv = await client.database.verifyAuthority(stx)
        assert(rv === true)
        const bogusKey = PrivateKey.fromSeed('ogus')
        try {
            await client.database.verifyAuthority(client.broadcast.sign(tx, bogusKey))
            assert(false, 'should not be reached')
        } catch (error) {
            assert.equal(error.message, `Missing Posting Authority ${ acc.username }`)
        }
    })

})<|MERGE_RESOLUTION|>--- conflicted
+++ resolved
@@ -27,14 +27,9 @@
             'total_reward_shares2', 'pending_rewarded_vesting_shares', 'pending_rewarded_vesting_steem',
             'sbd_interest_rate', 'sbd_print_rate', 'maximum_block_size', 'current_aslot',
             'recent_slots_filled', 'participation_count', 'last_irreversible_block_num',
-<<<<<<< HEAD
             'vote_power_reserve_rate', 'delegation_return_period', 'reverse_auction_seconds',
             'sbd_stop_percent', 'sbd_start_percent', 'average_block_size',
             'current_reserve_ratio', 'max_virtual_bandwidth'
-=======
-            'vote_power_reserve_rate', 'average_block_size', 'current_reserve_ratio',
-            'max_virtual_bandwidth'
->>>>>>> 4ec4564d
         ])
     })
 
@@ -67,14 +62,11 @@
         )
     })
 
-    /*
-    // TODO: disabled for steem#2936
     it('getOperations', async function() {
         const result = await liveClient.database.getOperations(1)
         assert.equal(result.length, 1)
         assert.equal(result[0].op[0], 'producer_reward')
     })
-    */
 
     it('getDiscussions', async function() {
         const r1 = await liveClient.database.getDiscussions('comments', {
