<!doctype html>
<html class="default no-js">
<head>
	<meta charset="utf-8">
	<meta http-equiv="X-UA-Compatible" content="IE=edge">
	<title>RPCResponse | @steemit/dsteem</title>
	<meta name="description" content="">
	<meta name="viewport" content="width=device-width, initial-scale=1">
	<link rel="stylesheet" href="../assets/css/main.css">
</head>
<body>
<header>
	<div class="tsd-page-toolbar">
		<div class="container">
			<div class="table-wrap">
				<div class="table-cell" id="tsd-search" data-index="../assets/js/search.js" data-base="..">
					<div class="field">
						<label for="tsd-search-field" class="tsd-widget search no-caption">Search</label>
						<input id="tsd-search-field" type="text" />
					</div>
					<ul class="results">
						<li class="state loading">Preparing search index...</li>
						<li class="state failure">The search index is not available</li>
					</ul>
					<a href="../index.html" class="title">@steemit/dsteem</a>
				</div>
				<div class="table-cell" id="tsd-widgets">
					<div id="tsd-filter">
						<a href="#" class="tsd-widget options no-caption" data-toggle="options">Options</a>
						<div class="tsd-filter-group">
							<div class="tsd-select" id="tsd-filter-visibility">
								<span class="tsd-select-label">All</span>
								<ul class="tsd-select-list">
									<li data-value="public">Public</li>
									<li data-value="protected">Public/Protected</li>
									<li data-value="private" class="selected">All</li>
								</ul>
							</div>
							<input type="checkbox" id="tsd-filter-inherited" checked />
							<label class="tsd-widget" for="tsd-filter-inherited">Inherited</label>
							<input type="checkbox" id="tsd-filter-externals" checked />
							<label class="tsd-widget" for="tsd-filter-externals">Externals</label>
							<input type="checkbox" id="tsd-filter-only-exported" />
							<label class="tsd-widget" for="tsd-filter-only-exported">Only exported</label>
						</div>
					</div>
					<a href="#" class="tsd-widget menu no-caption" data-toggle="menu">Menu</a>
				</div>
			</div>
		</div>
	</div>
	<div class="tsd-page-title">
		<div class="container">
			<ul class="tsd-breadcrumb">
				<li>
					<a href="../globals.html">Globals</a>
				</li>
				<li>
					<a href="rpcresponse.html">RPCResponse</a>
				</li>
			</ul>
			<h1>Interface RPCResponse</h1>
		</div>
	</div>
</header>
<div class="container container-main">
	<div class="row">
		<div class="col-8 col-content">
			<section class="tsd-panel tsd-hierarchy">
				<h3>Hierarchy</h3>
				<ul class="tsd-hierarchy">
					<li>
						<span class="target">RPCResponse</span>
					</li>
				</ul>
			</section>
			<section class="tsd-panel-group tsd-index-group">
				<h2>Index</h2>
				<section class="tsd-panel tsd-index-panel">
					<div class="tsd-index-content">
						<section class="tsd-index-section tsd-is-not-exported">
							<h3>Properties</h3>
							<ul class="tsd-index-list">
								<li class="tsd-kind-property tsd-parent-kind-interface tsd-is-not-exported"><a href="rpcresponse.html#error" class="tsd-kind-icon">error</a></li>
								<li class="tsd-kind-property tsd-parent-kind-interface tsd-is-not-exported"><a href="rpcresponse.html#id" class="tsd-kind-icon">id</a></li>
								<li class="tsd-kind-property tsd-parent-kind-interface tsd-is-not-exported"><a href="rpcresponse.html#result" class="tsd-kind-icon">result</a></li>
							</ul>
						</section>
					</div>
				</section>
			</section>
			<section class="tsd-panel-group tsd-member-group tsd-is-not-exported">
				<h2>Properties</h2>
				<section class="tsd-panel tsd-member tsd-kind-property tsd-parent-kind-interface tsd-is-not-exported">
					<a name="error" class="tsd-anchor"></a>
					<h3><span class="tsd-flag ts-flagOptional">Optional</span> error</h3>
					<div class="tsd-signature tsd-kind-icon">error<span class="tsd-signature-symbol">:</span> <a href="rpcerror.html" class="tsd-signature-type">RPCError</a></div>
					<aside class="tsd-sources">
						<ul>
<<<<<<< HEAD
							<li>Defined in <a href="https://github.com/steemit/dsteem/blob/master/src/client.ts#L98">client.ts:98</a></li>
=======
							<li>Defined in <a href="https://github.com/jnordberg/dsteem/blob/master/src/client.ts#L99">client.ts:99</a></li>
>>>>>>> ef27bbaf
						</ul>
					</aside>
				</section>
				<section class="tsd-panel tsd-member tsd-kind-property tsd-parent-kind-interface tsd-is-not-exported">
					<a name="id" class="tsd-anchor"></a>
					<h3>id</h3>
					<div class="tsd-signature tsd-kind-icon">id<span class="tsd-signature-symbol">:</span> <span class="tsd-signature-type">number</span></div>
					<aside class="tsd-sources">
						<ul>
<<<<<<< HEAD
							<li>Defined in <a href="https://github.com/steemit/dsteem/blob/master/src/client.ts#L97">client.ts:97</a></li>
=======
							<li>Defined in <a href="https://github.com/jnordberg/dsteem/blob/master/src/client.ts#L98">client.ts:98</a></li>
>>>>>>> ef27bbaf
						</ul>
					</aside>
					<div class="tsd-comment tsd-typography">
						<div class="lead">
							<p>Response sequence number, corresponding to request sequence number.</p>
						</div>
					</div>
				</section>
				<section class="tsd-panel tsd-member tsd-kind-property tsd-parent-kind-interface tsd-is-not-exported">
					<a name="result" class="tsd-anchor"></a>
					<h3><span class="tsd-flag ts-flagOptional">Optional</span> result</h3>
					<div class="tsd-signature tsd-kind-icon">result<span class="tsd-signature-symbol">:</span> <span class="tsd-signature-type">any</span></div>
					<aside class="tsd-sources">
						<ul>
<<<<<<< HEAD
							<li>Defined in <a href="https://github.com/steemit/dsteem/blob/master/src/client.ts#L99">client.ts:99</a></li>
=======
							<li>Defined in <a href="https://github.com/jnordberg/dsteem/blob/master/src/client.ts#L100">client.ts:100</a></li>
>>>>>>> ef27bbaf
						</ul>
					</aside>
				</section>
			</section>
		</div>
		<div class="col-4 col-menu menu-sticky-wrap menu-highlight">
			<nav class="tsd-navigation primary">
				<ul>
					<li class="globals  ">
						<a href="../globals.html"><em>Globals</em></a>
					</li>
				</ul>
			</nav>
			<nav class="tsd-navigation secondary menu-sticky">
				<ul class="before-current">
				</ul>
				<ul class="current">
					<li class="current tsd-kind-interface tsd-is-not-exported">
						<a href="rpcresponse.html" class="tsd-kind-icon">RPCResponse</a>
						<ul>
							<li class=" tsd-kind-property tsd-parent-kind-interface tsd-is-not-exported">
								<a href="rpcresponse.html#error" class="tsd-kind-icon">error</a>
							</li>
							<li class=" tsd-kind-property tsd-parent-kind-interface tsd-is-not-exported">
								<a href="rpcresponse.html#id" class="tsd-kind-icon">id</a>
							</li>
							<li class=" tsd-kind-property tsd-parent-kind-interface tsd-is-not-exported">
								<a href="rpcresponse.html#result" class="tsd-kind-icon">result</a>
							</li>
						</ul>
					</li>
				</ul>
				<ul class="after-current">
				</ul>
			</nav>
		</div>
	</div>
</div>
<footer class="with-border-bottom">
	<div class="container">
		<h2>Legend</h2>
		<div class="tsd-legend-group">
			<ul class="tsd-legend">
				<li class="tsd-kind-module"><span class="tsd-kind-icon">Module</span></li>
				<li class="tsd-kind-object-literal"><span class="tsd-kind-icon">Object literal</span></li>
				<li class="tsd-kind-variable"><span class="tsd-kind-icon">Variable</span></li>
				<li class="tsd-kind-function"><span class="tsd-kind-icon">Function</span></li>
				<li class="tsd-kind-function tsd-has-type-parameter"><span class="tsd-kind-icon">Function with type parameter</span></li>
				<li class="tsd-kind-index-signature"><span class="tsd-kind-icon">Index signature</span></li>
				<li class="tsd-kind-type-alias"><span class="tsd-kind-icon">Type alias</span></li>
			</ul>
			<ul class="tsd-legend">
				<li class="tsd-kind-enum"><span class="tsd-kind-icon">Enumeration</span></li>
				<li class="tsd-kind-enum-member"><span class="tsd-kind-icon">Enumeration member</span></li>
				<li class="tsd-kind-property tsd-parent-kind-enum"><span class="tsd-kind-icon">Property</span></li>
				<li class="tsd-kind-method tsd-parent-kind-enum"><span class="tsd-kind-icon">Method</span></li>
			</ul>
			<ul class="tsd-legend">
				<li class="tsd-kind-interface"><span class="tsd-kind-icon">Interface</span></li>
				<li class="tsd-kind-interface tsd-has-type-parameter"><span class="tsd-kind-icon">Interface with type parameter</span></li>
				<li class="tsd-kind-constructor tsd-parent-kind-interface"><span class="tsd-kind-icon">Constructor</span></li>
				<li class="tsd-kind-property tsd-parent-kind-interface"><span class="tsd-kind-icon">Property</span></li>
				<li class="tsd-kind-method tsd-parent-kind-interface"><span class="tsd-kind-icon">Method</span></li>
				<li class="tsd-kind-index-signature tsd-parent-kind-interface"><span class="tsd-kind-icon">Index signature</span></li>
			</ul>
			<ul class="tsd-legend">
				<li class="tsd-kind-class"><span class="tsd-kind-icon">Class</span></li>
				<li class="tsd-kind-class tsd-has-type-parameter"><span class="tsd-kind-icon">Class with type parameter</span></li>
				<li class="tsd-kind-constructor tsd-parent-kind-class"><span class="tsd-kind-icon">Constructor</span></li>
				<li class="tsd-kind-property tsd-parent-kind-class"><span class="tsd-kind-icon">Property</span></li>
				<li class="tsd-kind-method tsd-parent-kind-class"><span class="tsd-kind-icon">Method</span></li>
				<li class="tsd-kind-accessor tsd-parent-kind-class"><span class="tsd-kind-icon">Accessor</span></li>
				<li class="tsd-kind-index-signature tsd-parent-kind-class"><span class="tsd-kind-icon">Index signature</span></li>
			</ul>
			<ul class="tsd-legend">
				<li class="tsd-kind-constructor tsd-parent-kind-class tsd-is-inherited"><span class="tsd-kind-icon">Inherited constructor</span></li>
				<li class="tsd-kind-property tsd-parent-kind-class tsd-is-inherited"><span class="tsd-kind-icon">Inherited property</span></li>
				<li class="tsd-kind-method tsd-parent-kind-class tsd-is-inherited"><span class="tsd-kind-icon">Inherited method</span></li>
				<li class="tsd-kind-accessor tsd-parent-kind-class tsd-is-inherited"><span class="tsd-kind-icon">Inherited accessor</span></li>
			</ul>
			<ul class="tsd-legend">
				<li class="tsd-kind-property tsd-parent-kind-class tsd-is-protected"><span class="tsd-kind-icon">Protected property</span></li>
				<li class="tsd-kind-method tsd-parent-kind-class tsd-is-protected"><span class="tsd-kind-icon">Protected method</span></li>
				<li class="tsd-kind-accessor tsd-parent-kind-class tsd-is-protected"><span class="tsd-kind-icon">Protected accessor</span></li>
			</ul>
			<ul class="tsd-legend">
				<li class="tsd-kind-property tsd-parent-kind-class tsd-is-private"><span class="tsd-kind-icon">Private property</span></li>
				<li class="tsd-kind-method tsd-parent-kind-class tsd-is-private"><span class="tsd-kind-icon">Private method</span></li>
				<li class="tsd-kind-accessor tsd-parent-kind-class tsd-is-private"><span class="tsd-kind-icon">Private accessor</span></li>
			</ul>
			<ul class="tsd-legend">
				<li class="tsd-kind-property tsd-parent-kind-class tsd-is-static"><span class="tsd-kind-icon">Static property</span></li>
				<li class="tsd-kind-call-signature tsd-parent-kind-class tsd-is-static"><span class="tsd-kind-icon">Static method</span></li>
			</ul>
		</div>
	</div>
</footer>
<div class="container tsd-generator">
	<p>Generated using <a href="http://typedoc.org/" target="_blank">TypeDoc</a></p>
</div>
<div class="overlay"></div>
<script src="../assets/js/main.js"></script>
<script>if (location.protocol == 'file:') document.write('<script src="../assets/js/search.js"><' + '/script>');</script>
</body>
</html><|MERGE_RESOLUTION|>--- conflicted
+++ resolved
@@ -97,11 +97,7 @@
 					<div class="tsd-signature tsd-kind-icon">error<span class="tsd-signature-symbol">:</span> <a href="rpcerror.html" class="tsd-signature-type">RPCError</a></div>
 					<aside class="tsd-sources">
 						<ul>
-<<<<<<< HEAD
-							<li>Defined in <a href="https://github.com/steemit/dsteem/blob/master/src/client.ts#L98">client.ts:98</a></li>
-=======
-							<li>Defined in <a href="https://github.com/jnordberg/dsteem/blob/master/src/client.ts#L99">client.ts:99</a></li>
->>>>>>> ef27bbaf
+							<li>Defined in <a href="https://github.com/steemit/dsteem/blob/master/src/client.ts#L99">client.ts:99</a></li>
 						</ul>
 					</aside>
 				</section>
@@ -111,11 +107,7 @@
 					<div class="tsd-signature tsd-kind-icon">id<span class="tsd-signature-symbol">:</span> <span class="tsd-signature-type">number</span></div>
 					<aside class="tsd-sources">
 						<ul>
-<<<<<<< HEAD
-							<li>Defined in <a href="https://github.com/steemit/dsteem/blob/master/src/client.ts#L97">client.ts:97</a></li>
-=======
-							<li>Defined in <a href="https://github.com/jnordberg/dsteem/blob/master/src/client.ts#L98">client.ts:98</a></li>
->>>>>>> ef27bbaf
+							<li>Defined in <a href="https://github.com/steemit/dsteem/blob/master/src/client.ts#L98">client.ts:98</a></li>
 						</ul>
 					</aside>
 					<div class="tsd-comment tsd-typography">
@@ -130,11 +122,7 @@
 					<div class="tsd-signature tsd-kind-icon">result<span class="tsd-signature-symbol">:</span> <span class="tsd-signature-type">any</span></div>
 					<aside class="tsd-sources">
 						<ul>
-<<<<<<< HEAD
-							<li>Defined in <a href="https://github.com/steemit/dsteem/blob/master/src/client.ts#L99">client.ts:99</a></li>
-=======
-							<li>Defined in <a href="https://github.com/jnordberg/dsteem/blob/master/src/client.ts#L100">client.ts:100</a></li>
->>>>>>> ef27bbaf
+							<li>Defined in <a href="https://github.com/steemit/dsteem/blob/master/src/client.ts#L100">client.ts:100</a></li>
 						</ul>
 					</aside>
 				</section>
