--- conflicted
+++ resolved
@@ -104,11 +104,7 @@
 					<aside class="tsd-sources">
 						<p>Inherited from <a href="rpcrequest.html">RPCRequest</a>.<a href="rpcrequest.html#id">id</a></p>
 						<ul>
-<<<<<<< HEAD
-							<li>Defined in <a href="https://github.com/steemit/dsteem/blob/master/src/client.ts#L64">client.ts:64</a></li>
-=======
-							<li>Defined in <a href="https://github.com/jnordberg/dsteem/blob/master/src/client.ts#L65">client.ts:65</a></li>
->>>>>>> ef27bbaf
+							<li>Defined in <a href="https://github.com/steemit/dsteem/blob/master/src/client.ts#L65">client.ts:65</a></li>
 						</ul>
 					</aside>
 					<div class="tsd-comment tsd-typography">
@@ -124,11 +120,7 @@
 					<aside class="tsd-sources">
 						<p>Inherited from <a href="rpcrequest.html">RPCRequest</a>.<a href="rpcrequest.html#jsonrpc">jsonrpc</a></p>
 						<ul>
-<<<<<<< HEAD
-							<li>Defined in <a href="https://github.com/steemit/dsteem/blob/master/src/client.ts#L72">client.ts:72</a></li>
-=======
-							<li>Defined in <a href="https://github.com/jnordberg/dsteem/blob/master/src/client.ts#L73">client.ts:73</a></li>
->>>>>>> ef27bbaf
+							<li>Defined in <a href="https://github.com/steemit/dsteem/blob/master/src/client.ts#L73">client.ts:73</a></li>
 						</ul>
 					</aside>
 					<div class="tsd-comment tsd-typography">
@@ -144,11 +136,7 @@
 					<aside class="tsd-sources">
 						<p>Overrides <a href="rpcrequest.html">RPCRequest</a>.<a href="rpcrequest.html#method">method</a></p>
 						<ul>
-<<<<<<< HEAD
-							<li>Defined in <a href="https://github.com/steemit/dsteem/blob/master/src/client.ts#L77">client.ts:77</a></li>
-=======
-							<li>Defined in <a href="https://github.com/jnordberg/dsteem/blob/master/src/client.ts#L78">client.ts:78</a></li>
->>>>>>> ef27bbaf
+							<li>Defined in <a href="https://github.com/steemit/dsteem/blob/master/src/client.ts#L78">client.ts:78</a></li>
 						</ul>
 					</aside>
 				</section>
@@ -159,11 +147,7 @@
 					<aside class="tsd-sources">
 						<p>Overrides <a href="rpcrequest.html">RPCRequest</a>.<a href="rpcrequest.html#params">params</a></p>
 						<ul>
-<<<<<<< HEAD
-							<li>Defined in <a href="https://github.com/steemit/dsteem/blob/master/src/client.ts#L84">client.ts:84</a></li>
-=======
-							<li>Defined in <a href="https://github.com/jnordberg/dsteem/blob/master/src/client.ts#L85">client.ts:85</a></li>
->>>>>>> ef27bbaf
+							<li>Defined in <a href="https://github.com/steemit/dsteem/blob/master/src/client.ts#L85">client.ts:85</a></li>
 						</ul>
 					</aside>
 					<div class="tsd-comment tsd-typography">
