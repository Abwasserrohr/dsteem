--- conflicted
+++ resolved
@@ -129,11 +129,7 @@
 						<li class="tsd-description">
 							<aside class="tsd-sources">
 								<ul>
-<<<<<<< HEAD
-									<li>Defined in <a href="https://github.com/steemit/dsteem/blob/master/src/client.ts#L203">client.ts:203</a></li>
-=======
-									<li>Defined in <a href="https://github.com/jnordberg/dsteem/blob/master/src/client.ts#L208">client.ts:208</a></li>
->>>>>>> ef27bbaf
+									<li>Defined in <a href="https://github.com/steemit/dsteem/blob/master/src/client.ts#L208">client.ts:208</a></li>
 								</ul>
 							</aside>
 							<div class="tsd-comment tsd-typography">
@@ -170,11 +166,7 @@
 					<div class="tsd-signature tsd-kind-icon">address<span class="tsd-signature-symbol">:</span> <span class="tsd-signature-type">string</span></div>
 					<aside class="tsd-sources">
 						<ul>
-<<<<<<< HEAD
-							<li>Defined in <a href="https://github.com/steemit/dsteem/blob/master/src/client.ts#L174">client.ts:174</a></li>
-=======
-							<li>Defined in <a href="https://github.com/jnordberg/dsteem/blob/master/src/client.ts#L175">client.ts:175</a></li>
->>>>>>> ef27bbaf
+							<li>Defined in <a href="https://github.com/steemit/dsteem/blob/master/src/client.ts#L175">client.ts:175</a></li>
 						</ul>
 					</aside>
 					<div class="tsd-comment tsd-typography">
@@ -189,11 +181,7 @@
 					<div class="tsd-signature tsd-kind-icon">address<wbr>Prefix<span class="tsd-signature-symbol">:</span> <span class="tsd-signature-type">string</span></div>
 					<aside class="tsd-sources">
 						<ul>
-<<<<<<< HEAD
-							<li>Defined in <a href="https://github.com/steemit/dsteem/blob/master/src/client.ts#L199">client.ts:199</a></li>
-=======
-							<li>Defined in <a href="https://github.com/jnordberg/dsteem/blob/master/src/client.ts#L205">client.ts:205</a></li>
->>>>>>> ef27bbaf
+							<li>Defined in <a href="https://github.com/steemit/dsteem/blob/master/src/client.ts#L205">client.ts:205</a></li>
 						</ul>
 					</aside>
 					<div class="tsd-comment tsd-typography">
@@ -208,11 +196,7 @@
 					<div class="tsd-signature tsd-kind-icon">backoff<span class="tsd-signature-symbol">:</span> <a href="" class="tsd-signature-type">defaultBackoff</a></div>
 					<aside class="tsd-sources">
 						<ul>
-<<<<<<< HEAD
-							<li>Defined in <a href="https://github.com/steemit/dsteem/blob/master/src/client.ts#L203">client.ts:203</a></li>
-=======
-							<li>Defined in <a href="https://github.com/jnordberg/dsteem/blob/master/src/client.ts#L208">client.ts:208</a></li>
->>>>>>> ef27bbaf
+							<li>Defined in <a href="https://github.com/steemit/dsteem/blob/master/src/client.ts#L208">client.ts:208</a></li>
 						</ul>
 					</aside>
 				</section>
@@ -222,11 +206,7 @@
 					<div class="tsd-signature tsd-kind-icon">blockchain<span class="tsd-signature-symbol">:</span> <a href="blockchain.html" class="tsd-signature-type">Blockchain</a></div>
 					<aside class="tsd-sources">
 						<ul>
-<<<<<<< HEAD
-							<li>Defined in <a href="https://github.com/steemit/dsteem/blob/master/src/client.ts#L189">client.ts:189</a></li>
-=======
-							<li>Defined in <a href="https://github.com/jnordberg/dsteem/blob/master/src/client.ts#L195">client.ts:195</a></li>
->>>>>>> ef27bbaf
+							<li>Defined in <a href="https://github.com/steemit/dsteem/blob/master/src/client.ts#L195">client.ts:195</a></li>
 						</ul>
 					</aside>
 					<div class="tsd-comment tsd-typography">
@@ -241,11 +221,7 @@
 					<div class="tsd-signature tsd-kind-icon">broadcast<span class="tsd-signature-symbol">:</span> <a href="broadcastapi.html" class="tsd-signature-type">BroadcastAPI</a></div>
 					<aside class="tsd-sources">
 						<ul>
-<<<<<<< HEAD
-							<li>Defined in <a href="https://github.com/steemit/dsteem/blob/master/src/client.ts#L184">client.ts:184</a></li>
-=======
-							<li>Defined in <a href="https://github.com/jnordberg/dsteem/blob/master/src/client.ts#L190">client.ts:190</a></li>
->>>>>>> ef27bbaf
+							<li>Defined in <a href="https://github.com/steemit/dsteem/blob/master/src/client.ts#L190">client.ts:190</a></li>
 						</ul>
 					</aside>
 					<div class="tsd-comment tsd-typography">
@@ -260,11 +236,7 @@
 					<div class="tsd-signature tsd-kind-icon">chain<wbr>Id<span class="tsd-signature-symbol">:</span> <span class="tsd-signature-type">Buffer</span></div>
 					<aside class="tsd-sources">
 						<ul>
-<<<<<<< HEAD
-							<li>Defined in <a href="https://github.com/steemit/dsteem/blob/master/src/client.ts#L194">client.ts:194</a></li>
-=======
-							<li>Defined in <a href="https://github.com/jnordberg/dsteem/blob/master/src/client.ts#L200">client.ts:200</a></li>
->>>>>>> ef27bbaf
+							<li>Defined in <a href="https://github.com/steemit/dsteem/blob/master/src/client.ts#L200">client.ts:200</a></li>
 						</ul>
 					</aside>
 					<div class="tsd-comment tsd-typography">
@@ -279,11 +251,7 @@
 					<div class="tsd-signature tsd-kind-icon">database<span class="tsd-signature-symbol">:</span> <a href="databaseapi.html" class="tsd-signature-type">DatabaseAPI</a></div>
 					<aside class="tsd-sources">
 						<ul>
-<<<<<<< HEAD
-							<li>Defined in <a href="https://github.com/steemit/dsteem/blob/master/src/client.ts#L179">client.ts:179</a></li>
-=======
-							<li>Defined in <a href="https://github.com/jnordberg/dsteem/blob/master/src/client.ts#L180">client.ts:180</a></li>
->>>>>>> ef27bbaf
+							<li>Defined in <a href="https://github.com/steemit/dsteem/blob/master/src/client.ts#L180">client.ts:180</a></li>
 						</ul>
 					</aside>
 					<div class="tsd-comment tsd-typography">
@@ -298,11 +266,7 @@
 					<div class="tsd-signature tsd-kind-icon">options<span class="tsd-signature-symbol">:</span> <a href="../interfaces/clientoptions.html" class="tsd-signature-type">ClientOptions</a></div>
 					<aside class="tsd-sources">
 						<ul>
-<<<<<<< HEAD
-							<li>Defined in <a href="https://github.com/steemit/dsteem/blob/master/src/client.ts#L169">client.ts:169</a></li>
-=======
-							<li>Defined in <a href="https://github.com/jnordberg/dsteem/blob/master/src/client.ts#L170">client.ts:170</a></li>
->>>>>>> ef27bbaf
+							<li>Defined in <a href="https://github.com/steemit/dsteem/blob/master/src/client.ts#L170">client.ts:170</a></li>
 						</ul>
 					</aside>
 					<div class="tsd-comment tsd-typography">
@@ -317,11 +281,7 @@
 					<div class="tsd-signature tsd-kind-icon">rc<span class="tsd-signature-symbol">:</span> <a href="rcapi.html" class="tsd-signature-type">RCAPI</a></div>
 					<aside class="tsd-sources">
 						<ul>
-<<<<<<< HEAD
-							<li>Defined in <a href="https://github.com/steemit/dsteem/blob/master/src/client.ts#L201">client.ts:201</a></li>
-=======
-							<li>Defined in <a href="https://github.com/jnordberg/dsteem/blob/master/src/client.ts#L185">client.ts:185</a></li>
->>>>>>> ef27bbaf
+							<li>Defined in <a href="https://github.com/steemit/dsteem/blob/master/src/client.ts#L185">client.ts:185</a></li>
 						</ul>
 					</aside>
 					<div class="tsd-comment tsd-typography">
@@ -336,11 +296,7 @@
 					<div class="tsd-signature tsd-kind-icon">timeout<span class="tsd-signature-symbol">:</span> <span class="tsd-signature-type">number</span></div>
 					<aside class="tsd-sources">
 						<ul>
-<<<<<<< HEAD
-							<li>Defined in <a href="https://github.com/steemit/dsteem/blob/master/src/client.ts#L202">client.ts:202</a></li>
-=======
-							<li>Defined in <a href="https://github.com/jnordberg/dsteem/blob/master/src/client.ts#L207">client.ts:207</a></li>
->>>>>>> ef27bbaf
+							<li>Defined in <a href="https://github.com/steemit/dsteem/blob/master/src/client.ts#L207">client.ts:207</a></li>
 						</ul>
 					</aside>
 				</section>
@@ -357,11 +313,7 @@
 						<li class="tsd-description">
 							<aside class="tsd-sources">
 								<ul>
-<<<<<<< HEAD
-									<li>Defined in <a href="https://github.com/steemit/dsteem/blob/master/src/client.ts#L233">client.ts:233</a></li>
-=======
-									<li>Defined in <a href="https://github.com/jnordberg/dsteem/blob/master/src/client.ts#L239">client.ts:239</a></li>
->>>>>>> ef27bbaf
+									<li>Defined in <a href="https://github.com/steemit/dsteem/blob/master/src/client.ts#L239">client.ts:239</a></li>
 								</ul>
 							</aside>
 							<div class="tsd-comment tsd-typography">
@@ -404,11 +356,7 @@
 						<li class="tsd-description">
 							<aside class="tsd-sources">
 								<ul>
-<<<<<<< HEAD
-									<li>Defined in <a href="https://github.com/steemit/dsteem/blob/master/src/client.ts#L154">client.ts:154</a></li>
-=======
-									<li>Defined in <a href="https://github.com/jnordberg/dsteem/blob/master/src/client.ts#L155">client.ts:155</a></li>
->>>>>>> ef27bbaf
+									<li>Defined in <a href="https://github.com/steemit/dsteem/blob/master/src/client.ts#L155">client.ts:155</a></li>
 								</ul>
 							</aside>
 							<div class="tsd-comment tsd-typography">
