--- conflicted
+++ resolved
@@ -129,11 +129,7 @@
 						<li class="tsd-description">
 							<aside class="tsd-sources">
 								<ul>
-<<<<<<< HEAD
-									<li>Defined in <a href="https://github.com/steemit/dsteem/blob/master/src/steem/asset.ts#L101">steem/asset.ts:101</a></li>
-=======
-									<li>Defined in <a href="https://github.com/jnordberg/dsteem/blob/master/src/steem/asset.ts#L107">steem/asset.ts:107</a></li>
->>>>>>> ef27bbaf
+									<li>Defined in <a href="https://github.com/steemit/dsteem/blob/master/src/steem/asset.ts#L107">steem/asset.ts:107</a></li>
 								</ul>
 							</aside>
 							<h4 class="tsd-parameters-title">Parameters</h4>
@@ -158,11 +154,7 @@
 					<div class="tsd-signature tsd-kind-icon">amount<span class="tsd-signature-symbol">:</span> <span class="tsd-signature-type">number</span></div>
 					<aside class="tsd-sources">
 						<ul>
-<<<<<<< HEAD
-							<li>Defined in <a href="https://github.com/steemit/dsteem/blob/master/src/steem/asset.ts#L103">steem/asset.ts:103</a></li>
-=======
-							<li>Defined in <a href="https://github.com/jnordberg/dsteem/blob/master/src/steem/asset.ts#L109">steem/asset.ts:109</a></li>
->>>>>>> ef27bbaf
+							<li>Defined in <a href="https://github.com/steemit/dsteem/blob/master/src/steem/asset.ts#L109">steem/asset.ts:109</a></li>
 						</ul>
 					</aside>
 				</section>
@@ -172,11 +164,7 @@
 					<div class="tsd-signature tsd-kind-icon">symbol<span class="tsd-signature-symbol">:</span> <a href="../globals.html#assetsymbol" class="tsd-signature-type">AssetSymbol</a></div>
 					<aside class="tsd-sources">
 						<ul>
-<<<<<<< HEAD
-							<li>Defined in <a href="https://github.com/steemit/dsteem/blob/master/src/steem/asset.ts#L103">steem/asset.ts:103</a></li>
-=======
-							<li>Defined in <a href="https://github.com/jnordberg/dsteem/blob/master/src/steem/asset.ts#L109">steem/asset.ts:109</a></li>
->>>>>>> ef27bbaf
+							<li>Defined in <a href="https://github.com/steemit/dsteem/blob/master/src/steem/asset.ts#L109">steem/asset.ts:109</a></li>
 						</ul>
 					</aside>
 				</section>
@@ -193,11 +181,7 @@
 						<li class="tsd-description">
 							<aside class="tsd-sources">
 								<ul>
-<<<<<<< HEAD
-									<li>Defined in <a href="https://github.com/steemit/dsteem/blob/master/src/steem/asset.ts#L130">steem/asset.ts:130</a></li>
-=======
-									<li>Defined in <a href="https://github.com/jnordberg/dsteem/blob/master/src/steem/asset.ts#L136">steem/asset.ts:136</a></li>
->>>>>>> ef27bbaf
+									<li>Defined in <a href="https://github.com/steemit/dsteem/blob/master/src/steem/asset.ts#L136">steem/asset.ts:136</a></li>
 								</ul>
 							</aside>
 							<div class="tsd-comment tsd-typography">
@@ -225,11 +209,7 @@
 						<li class="tsd-description">
 							<aside class="tsd-sources">
 								<ul>
-<<<<<<< HEAD
-									<li>Defined in <a href="https://github.com/steemit/dsteem/blob/master/src/steem/asset.ts#L157">steem/asset.ts:157</a></li>
-=======
-									<li>Defined in <a href="https://github.com/jnordberg/dsteem/blob/master/src/steem/asset.ts#L163">steem/asset.ts:163</a></li>
->>>>>>> ef27bbaf
+									<li>Defined in <a href="https://github.com/steemit/dsteem/blob/master/src/steem/asset.ts#L163">steem/asset.ts:163</a></li>
 								</ul>
 							</aside>
 							<div class="tsd-comment tsd-typography">
@@ -257,11 +237,7 @@
 						<li class="tsd-description">
 							<aside class="tsd-sources">
 								<ul>
-<<<<<<< HEAD
-									<li>Defined in <a href="https://github.com/steemit/dsteem/blob/master/src/steem/asset.ts#L108">steem/asset.ts:108</a></li>
-=======
-									<li>Defined in <a href="https://github.com/jnordberg/dsteem/blob/master/src/steem/asset.ts#L114">steem/asset.ts:114</a></li>
->>>>>>> ef27bbaf
+									<li>Defined in <a href="https://github.com/steemit/dsteem/blob/master/src/steem/asset.ts#L114">steem/asset.ts:114</a></li>
 								</ul>
 							</aside>
 							<div class="tsd-comment tsd-typography">
@@ -283,11 +259,7 @@
 						<li class="tsd-description">
 							<aside class="tsd-sources">
 								<ul>
-<<<<<<< HEAD
-									<li>Defined in <a href="https://github.com/steemit/dsteem/blob/master/src/steem/asset.ts#L148">steem/asset.ts:148</a></li>
-=======
-									<li>Defined in <a href="https://github.com/jnordberg/dsteem/blob/master/src/steem/asset.ts#L154">steem/asset.ts:154</a></li>
->>>>>>> ef27bbaf
+									<li>Defined in <a href="https://github.com/steemit/dsteem/blob/master/src/steem/asset.ts#L154">steem/asset.ts:154</a></li>
 								</ul>
 							</aside>
 							<div class="tsd-comment tsd-typography">
@@ -315,11 +287,7 @@
 						<li class="tsd-description">
 							<aside class="tsd-sources">
 								<ul>
-<<<<<<< HEAD
-									<li>Defined in <a href="https://github.com/steemit/dsteem/blob/master/src/steem/asset.ts#L139">steem/asset.ts:139</a></li>
-=======
-									<li>Defined in <a href="https://github.com/jnordberg/dsteem/blob/master/src/steem/asset.ts#L145">steem/asset.ts:145</a></li>
->>>>>>> ef27bbaf
+									<li>Defined in <a href="https://github.com/steemit/dsteem/blob/master/src/steem/asset.ts#L145">steem/asset.ts:145</a></li>
 								</ul>
 							</aside>
 							<div class="tsd-comment tsd-typography">
@@ -347,11 +315,7 @@
 						<li class="tsd-description">
 							<aside class="tsd-sources">
 								<ul>
-<<<<<<< HEAD
-									<li>Defined in <a href="https://github.com/steemit/dsteem/blob/master/src/steem/asset.ts#L166">steem/asset.ts:166</a></li>
-=======
-									<li>Defined in <a href="https://github.com/jnordberg/dsteem/blob/master/src/steem/asset.ts#L172">steem/asset.ts:172</a></li>
->>>>>>> ef27bbaf
+									<li>Defined in <a href="https://github.com/steemit/dsteem/blob/master/src/steem/asset.ts#L172">steem/asset.ts:172</a></li>
 								</ul>
 							</aside>
 							<div class="tsd-comment tsd-typography">
@@ -373,11 +337,7 @@
 						<li class="tsd-description">
 							<aside class="tsd-sources">
 								<ul>
-<<<<<<< HEAD
-									<li>Defined in <a href="https://github.com/steemit/dsteem/blob/master/src/steem/asset.ts#L123">steem/asset.ts:123</a></li>
-=======
-									<li>Defined in <a href="https://github.com/jnordberg/dsteem/blob/master/src/steem/asset.ts#L129">steem/asset.ts:129</a></li>
->>>>>>> ef27bbaf
+									<li>Defined in <a href="https://github.com/steemit/dsteem/blob/master/src/steem/asset.ts#L129">steem/asset.ts:129</a></li>
 								</ul>
 							</aside>
 							<div class="tsd-comment tsd-typography">
@@ -399,11 +359,7 @@
 						<li class="tsd-description">
 							<aside class="tsd-sources">
 								<ul>
-<<<<<<< HEAD
-									<li>Defined in <a href="https://github.com/steemit/dsteem/blob/master/src/steem/asset.ts#L72">steem/asset.ts:72</a></li>
-=======
-									<li>Defined in <a href="https://github.com/jnordberg/dsteem/blob/master/src/steem/asset.ts#L78">steem/asset.ts:78</a></li>
->>>>>>> ef27bbaf
+									<li>Defined in <a href="https://github.com/steemit/dsteem/blob/master/src/steem/asset.ts#L78">steem/asset.ts:78</a></li>
 								</ul>
 							</aside>
 							<div class="tsd-comment tsd-typography">
@@ -438,11 +394,7 @@
 						<li class="tsd-description">
 							<aside class="tsd-sources">
 								<ul>
-<<<<<<< HEAD
-									<li>Defined in <a href="https://github.com/steemit/dsteem/blob/master/src/steem/asset.ts#L52">steem/asset.ts:52</a></li>
-=======
-									<li>Defined in <a href="https://github.com/jnordberg/dsteem/blob/master/src/steem/asset.ts#L58">steem/asset.ts:58</a></li>
->>>>>>> ef27bbaf
+									<li>Defined in <a href="https://github.com/steemit/dsteem/blob/master/src/steem/asset.ts#L58">steem/asset.ts:58</a></li>
 								</ul>
 							</aside>
 							<div class="tsd-comment tsd-typography">
@@ -473,11 +425,7 @@
 						<li class="tsd-description">
 							<aside class="tsd-sources">
 								<ul>
-<<<<<<< HEAD
-									<li>Defined in <a href="https://github.com/steemit/dsteem/blob/master/src/steem/asset.ts#L98">steem/asset.ts:98</a></li>
-=======
-									<li>Defined in <a href="https://github.com/jnordberg/dsteem/blob/master/src/steem/asset.ts#L104">steem/asset.ts:104</a></li>
->>>>>>> ef27bbaf
+									<li>Defined in <a href="https://github.com/steemit/dsteem/blob/master/src/steem/asset.ts#L104">steem/asset.ts:104</a></li>
 								</ul>
 							</aside>
 							<div class="tsd-comment tsd-typography">
@@ -508,11 +456,7 @@
 						<li class="tsd-description">
 							<aside class="tsd-sources">
 								<ul>
-<<<<<<< HEAD
-									<li>Defined in <a href="https://github.com/steemit/dsteem/blob/master/src/steem/asset.ts#L90">steem/asset.ts:90</a></li>
-=======
-									<li>Defined in <a href="https://github.com/jnordberg/dsteem/blob/master/src/steem/asset.ts#L96">steem/asset.ts:96</a></li>
->>>>>>> ef27bbaf
+									<li>Defined in <a href="https://github.com/steemit/dsteem/blob/master/src/steem/asset.ts#L96">steem/asset.ts:96</a></li>
 								</ul>
 							</aside>
 							<div class="tsd-comment tsd-typography">
